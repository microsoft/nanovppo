import argparse
from contextlib import contextmanager
import gc
import math
from multiprocessing import Process
import os
import random
import signal
import subprocess
import sys
import time

import numpy as np
import torch
from datasets import load_dataset
from torch.nn.parallel import DistributedDataParallel as DDP
from tqdm import tqdm
from accelerate import Accelerator

from algos.tpo import TPO
from algos.vppo import VPPO
from dataset.arc_utils import compute_arc_reward, eval_arc, prepare_arc_dataset
from dataset.cd_utils import compute_cd_reward, eval_cd, prepare_cd_dataset
from dataset.gsm8k_utils import compute_gsm8k_reward, eval_gsm8k, prepare_gsm8k_dataset
from dataset.math_utils import (
    compute_lcot_math_reward,
    compute_math_reward,
    compute_qst_math_reward,
    eval_math,
    prepare_math_dataset,
)
from algos.rft import RFT
from algos.grm import GenRM
from algos.grpo import GRPO
from dataset.data_utils import (
    MultiTensorDataset,
    chunk_text,
    get_dataloader,
)
from transformers.trainer_pt_utils import get_parameter_names
from sgl_utils import SGLGenerator, is_server_up
from ddp_utils import init_ddp, gather_and_concatenate
from gen_utils import GeneratorClient, GeneratorClient
from utils import (
    DEFAULT_MAX_TOKENS,
    DEFAULT_TEMP,
    AccumulatorDict,
    CosineWarmupScheduler,
    copy_model_param,
    param_ema,
    print_metrics,
    save_args,
    setup_output_directory,
)
import bitsandbytes as bnb
from ddp_utils import ddp_state
from sglang.utils import wait_for_server
import torch.multiprocessing as mp


models = {
    "q1.5": "Qwen/Qwen2.5-1.5B",
    "q1.5i": "Qwen/Qwen2.5-1.5B-Instruct",
    "q3": "Qwen/Qwen2.5-3B",
    "q3i": "Qwen/Qwen2.5-3B-Instruct",
    "q1.5m": "Qwen/Qwen2.5-Math-1.5B",
    "phi": "microsoft/Phi-3-mini-4k-instruct",
    "ll8b": "meta-llama/Llama-3.1-8B-Instruct",
}


algos = {
    "rft": RFT,
    "grpo": GRPO,
    "vppo": VPPO,
    "tpo": TPO,
    "genrm": GenRM,
}


def get_algo_kwargs(args, klass):
    parser = argparse.ArgumentParser()
    parser = klass.add_parser_args(parser)
    argnames = [action.dest for action in parser._actions]
    return {k: v for k, v in vars(args).items() if k in argnames}


def train(local_rank, world_size, args):
    algo_kwargs = get_algo_kwargs(args, algos[args.a])
    print("Args kwargs:", args)
    print("Algo kwargs:", algo_kwargs)

    init_ddp(local_rank, world_size)

    if local_rank == 0:
        print("=============================")
        print(f"Bringing up {args.b} server")
        generator = GeneratorClient.init(
            backend=args.b, model_name=models[args.m], seed=args.s
        )

    ddp_state.wait_for_everyone()

    # output directory
    torch.manual_seed(args.s)
    if torch.cuda.is_available():
        torch.cuda.manual_seed(args.s)
    np.random.seed(args.s)
    random.seed(args.s)

    # dataset setup + rewards
    if args.dataset == "math":
        prepare_dataset = prepare_math_dataset
        eval_dataset = eval_math
        if args.template == "lcot":
            reward_func = compute_lcot_math_reward
        elif args.template == "cot":
            reward_func = compute_math_reward
        else:
            reward_func = compute_qst_math_reward
    elif args.dataset == "gsm8k":
        prepare_dataset = prepare_gsm8k_dataset
        eval_dataset = eval_gsm8k
        reward_func = compute_gsm8k_reward
    elif args.dataset == "arc":
        prepare_dataset = prepare_arc_dataset
        eval_dataset = eval_arc
        reward_func = compute_arc_reward
    elif args.dataset == "cd":
        prepare_dataset = prepare_cd_dataset
        eval_dataset = eval_cd
        reward_func = compute_cd_reward
    else:
        raise ValueError("Unknown dataset!")

    if args.o == "auto":
        # create a timestamp
        import datetime

        timestamp = datetime.datetime.now().strftime("%Y%m%d-%H%M%S")
        args.o = f"runs_output/{args.a}_{args.m}_{args.s}_{timestamp}"

    max_epochs = args.maxepochs
    max_off_epochs = args.offepc
    # total batch size across devices
    num_total_episodes = args.onlbsz * ddp_state.num_processes
    # this is *per device*
    off_batch_size = args.offbsz
    inn_batch_size = args.innbsz

    if ddp_state.is_main_process:
        setup_output_directory(args.o)
        save_args(args, args.o)

    algo = algos[args.a](
        models[args.m],
        reward_func,
        k=args.k,
        temperature=args.t,
        max_tokens=args.maxtok,
        device=ddp_state.device,
        **algo_kwargs,
    )
    if args.gcheck:
        algo.model.gradient_checkpointing_enable()

    if ddp_state.ddp:
        algo.model = DDP(
            algo.model,
            device_ids=[ddp_state.local_process_index],
            output_device=ddp_state.local_process_index,
        )
        algo_module = algo.model.module
    else:
        algo_module = algo.model

    decay_parameters = get_parameter_names(algo.model, [torch.nn.LayerNorm])
    decay_parameters = [name for name in decay_parameters if "bias" not in name]
    optimizer_grouped_parameters = [
        {
            "params": [
                p for n, p in algo.model.named_parameters() if n in decay_parameters
            ],
            "weight_decay": args.wd,
        },
        {
            "params": [
                p for n, p in algo.model.named_parameters() if n not in decay_parameters
            ],
            "weight_decay": 0.0,
        },
    ]

    if args.opt == "adamw":
        optimizer = torch.optim.AdamW(
            optimizer_grouped_parameters,
            lr=args.lr,
            betas=(0.9, 0.999),
            eps=1e-8,
        )
    elif args.opt == "adamw8bit":
        optimizer = bnb.optim.Adam8bit(
            optimizer_grouped_parameters,
            lr=args.lr,
        )
    ddp_state.print(torch.cuda.mem_get_info())

    total_steps = max_epochs * max_off_epochs

    ddp_state.print("Num episodes per epoch (per GPU):", args.onlbsz)
    ddp_state.print("Max epochs:", max_epochs)
    ddp_state.print("Max offline epochs:", max_off_epochs)
    ddp_state.print("Total steps:", total_steps)

    if args.sch == "cosine_with_warmup":
        scheduler = CosineWarmupScheduler(
            optimizer,
            max_lr=args.lr,
            min_lr=1e-3 * args.lr,
            warmup_steps=0.03 * total_steps,
            max_steps=total_steps,
        )
    elif args.sch == "constant_with_warmup":
        scheduler = CosineWarmupScheduler(
            optimizer,
            max_lr=args.lr,
            min_lr=args.lr,
            warmup_steps=0.03 * total_steps,
            max_steps=total_steps,
        )
    else:
        raise ValueError("Unknown scheduler.")

    if args.ema > 0.0:
        ema_params = copy_model_param(algo_module)

    ddp_state.print("Scheduler set! Total steps:", total_steps)

    with ddp_state.main_process_first():
        all_queries, all_labels = prepare_dataset(
            args.ss, split="train", subsample=args.subs, template=args.template
        )
        if args.t500:
            if args.dataset != "math":
                raise ValueError("t500 only available with MATH dataset!")

            test_queries, test_labels = prepare_dataset(
                args.ss,
                split="500",
                template=args.template,
            )
        else:
            test_queries, test_labels = prepare_dataset(
                args.ss, split="test", subsample=args.subs, template=args.template
            )

        # Form a small subset of the training data for evaluation
        train_subsample = np.random.choice(
            len(all_queries), args.subs if args.subs > -1 else 100, replace=False
        )
        train_queries = [all_queries[i] for i in train_subsample]
        train_labels = [all_labels[i] for i in train_subsample]

    training_stats = []

    global_step = 0
    eval_step = False
    best_acc = 0
    tracc_math = 0
    acc_math = 0

    for global_epoch in range(max_epochs):
        epoch_stats = AccumulatorDict()

        sample_indices = np.random.choice(
            len(all_queries), num_total_episodes, replace=False
        )
        queries_batch = [all_queries[i] for i in sample_indices]
        labels_batch = [all_labels[i] for i in sample_indices]

        if not args.fast and global_step == 0:
            if hasattr(algo, "modify_eval_queries"):
                test_queries_ = algo.modify_eval_queries(test_queries)
                train_queries_ = algo.modify_eval_queries(train_queries)
            else:
                test_queries_ = test_queries
                train_queries_ = train_queries
            acc_math = np.mean(
                eval_dataset(test_queries_, test_labels, temperature=0.35, top_p=0.9)
            )
            tracc_math = np.mean(
                eval_dataset(train_queries_, train_labels, temperature=0.35, top_p=0.9)
            )

            if ddp_state.is_main_process:
                print("====================================")
                print(f"Initial Accuracy: {tracc_math}, Test Accuracy: {acc_math}")
                print("====================================")

            training_stats.append(
                {
                    "epoch": global_epoch,
                    "step": global_step,
                    "train_accuracy": tracc_math,
                    "test_accuracy": acc_math,
                }
            )

        # create dataset out of gathered episodes
        with ddp_state.split_between_processes(
            list(zip(queries_batch, labels_batch))
        ) as partial_batch:
            part_queries, part_labels = zip(*partial_batch)
            episode_data = algo.gather_episodes(part_queries, part_labels)

        # sleep if possible (VLLM)
        GeneratorClient.get().sleep()

        epoch_dataset = MultiTensorDataset(*episode_data)
        dataloader = get_dataloader(epoch_dataset, inn_batch_size)

        ddp_state.print("====================================")
        ddp_state.print("Beginning updating the policy")
        ddp_state.print("Length of the dataset:", len(epoch_dataset))

        if args.savedata:
            torch.save(
                episode_data,
                f"{args.o}/episode_data_{ddp_state.local_process_index}_{global_epoch}.pt",
            )

        # offline steps
        train_iterator = iter(dataloader)
        off_sampler = dataloader.sampler
        off_steps = max_off_epochs * len(dataloader)
        off_epoch = 0

        for off_epoch in range(max_off_epochs):
            algo.model.train()
            optimizer.zero_grad()
            train_iterator = iter(dataloader)
<<<<<<< HEAD

            if isinstance(off_sampler, torch.utils.data.DistributedSampler):
                off_sampler.set_epoch(off_epoch)

=======
            if isinstance(off_sampler, torch.utils.data.DistributedSampler):
                off_sampler.set_epoch(off_epoch)
>>>>>>> 74d80fd9
            acc_steps = off_batch_size if off_batch_size > 0 else len(dataloader)

            for micro_step, batch in enumerate(
                tqdm(
                    train_iterator,
                    total=len(dataloader),
                    desc="Offline epoch {}".format(off_epoch),
                    disable=not ddp_state.is_main_process,
                )
            ):
                loss_batch = 0
                batch = [b.to(ddp_state.device) for b in batch]

                algo.model.require_backward_grad_sync = (
                    micro_step == len(dataloader) - 1
                )
                loss = algo.compute_loss(batch)
                (loss / acc_steps).backward()

                epoch_stats.accumulate("loss", loss.item())
                del batch
                del loss
                torch.cuda.empty_cache()

                if (
                    args.offbsz > 0 and (micro_step + 1) % args.offbsz == 0
                ) or micro_step == len(dataloader) - 1:
                    # update the model parameters, off policy-ness!
                    torch.nn.utils.clip_grad_norm_(algo.model.parameters(), 1.0)
                    optimizer.step()
                    torch.cuda.synchronize()
                    scheduler.step()
                    optimizer.zero_grad()
                    torch.cuda.empty_cache()
                    global_step += 1

            if args.ema:
                param_ema(ema_params, algo_module, args.ema)

            ddp_state.print(
                f"Epoch: {global_epoch}, Off Epoch: {off_epoch}, "
                f"Step: {global_step}, {algo.__class__.__name__}, "
                f"Loss: {epoch_stats.mean('loss'):.4f}, "
                f"Lr: {scheduler.get_last_lr()[0]:.6f}"
            )

        del dataloader
        del episode_data
        optimizer.zero_grad()
        gc.collect()
        torch.cuda.empty_cache()
        ddp_state.wait_for_everyone()

        eval_step = (global_epoch + 1) % args.evalevery == 0

        if eval_step:
            # sleep if possible (VLLM)
            GeneratorClient.get().wake_up()

            # modify queries by injecting prompts if needed
            if hasattr(algo, "modify_eval_queries"):
                test_queries_ = algo.modify_eval_queries(test_queries)
                train_queries_ = algo.modify_eval_queries(train_queries)
            else:
                test_queries_ = test_queries
                train_queries_ = train_queries

            acc_math = np.mean(
                eval_dataset(test_queries_, test_labels, temperature=0.35, top_p=0.9)
            )
            tracc_math = np.mean(
                eval_dataset(train_queries_, train_labels, temperature=0.35, top_p=0.9)
            )
            eval_step = False
            epoch_stats.accumulate("test_accuracy", acc_math)
            epoch_stats.accumulate("train_accuracy", tracc_math)

        # append a bunch of training stats
        training_stats.append(
            {
                "epoch": global_epoch,
                "step": global_step,
                "lr": scheduler.get_last_lr()[0],
                **epoch_stats.get(),
                **algo.stats.get(),
            }
        )

        if ddp_state.is_main_process:
            print("====================================")
            print(
                f"Step {global_step}, Train Accuracy: {tracc_math}, Test Accuracy: {acc_math}, Max Test Acc: {best_acc}"
            )
            print(training_stats[-1])
            print(
                "Train Accuracy So Far:",
                print_metrics(
                    [
                        t["train_accuracy"]
                        for t in training_stats
                        if "train_accuracy" in t
                    ]
                ),
            )
            print(
                "Test Accuracy So Far:",
                print_metrics(
                    [t["test_accuracy"] for t in training_stats if "test_accuracy" in t]
                ),
            )
            print(
                "Reward So Far:",
                print_metrics([t.get("avg_reward", 0) for t in training_stats]),
            )
            print("====================================")

            # save stats
            with open(f"{args.o}/training_stats.json", "w") as f:
                import json

                json.dump(training_stats, f)

            # save best model
            if acc_math > best_acc:
                algo_module.save_pretrained(f"{args.o}/model")
                algo.tokenizer.save_pretrained(f"{args.o}/model")
                best_acc = acc_math
                print("Best model saved!")

            # update the weights of the data generator after the epoch
            GeneratorClient.get().load_weights(algo.model)

        ddp_state.wait_for_everyone()

    if ddp_state.local_process_index == 0:
        GeneratorClient.get().shutdown()
    ddp_state.wait_for_everyone()


if __name__ == "__main__":
    parser = argparse.ArgumentParser()
    parser.add_argument("-m", type=str, help="Model name")
    parser.add_argument("-o", type=str, help="Output directory")
    parser.add_argument("-s", type=int, help="Seed", default=42)
    parser.add_argument("--savedata", type=int, help="save data at each epoch", default=0)
    parser.add_argument("-a", type=str, help="Algorithm")
    parser.add_argument("--lr", type=float, help="Learning rate", default=1e-5)
    parser.add_argument("--template", default="cot", help="Template type COT/LCOT")
    parser.add_argument(
        "--maxepochs", type=int, help="Max number of epochs", default=-1
    )
    parser.add_argument(
        "--onlbsz", type=int, help="Online batch size (per gpu)", default=32
    )
    parser.add_argument(
        "--offepc", type=int, help="Number of offline epochs", default=1
    )
    parser.add_argument(
        "--offbsz", type=int, help="Offline batch size (per gpu)", default=-1
    )
    parser.add_argument(
        "--gcheck",
        type=float,
        help="Gradient checkpointing",
        default=1,
    )
    parser.add_argument(
        "--wd",
        type=float,
        help="Weight decay",
        default=0.0,
    )
    parser.add_argument(
        "--innbsz",
        type=int,
        help="Inner batch size (sets acc steps, per gpu)",
        default=1,
    )
    parser.add_argument(
        "--opt",
        type=str,
        help="Optimizer to use for training",
        default="adamw",
        choices=["adamw", "adamw8bit"],
    )
    parser.add_argument(
        "--ema",
        type=float,
        help="Apply ema to the model parameters",
        default=0.0,
    )
    parser.add_argument("--evalevery", type=int, help="Eval every N epochs", default=-1)
    parser.add_argument("-k", type=int, help="Number of samples", default=5)
    parser.add_argument("-t", type=float, help="Temperature", default=DEFAULT_TEMP)
    parser.add_argument(
        "--maxtok", type=int, help="Number of tokens", default=DEFAULT_MAX_TOKENS
    )
    parser.add_argument(
        "--sch", type=str, help="Scheduler", default="constant_with_warmup"
    )
    parser.add_argument("--dataset", type=str, help="Dataset", default="math")
    parser.add_argument("-b", type=str, help="Backend", default="vllm")
    parser.add_argument("--tpsz", type=int, help="Tensor parallel size", default=1)
    parser.add_argument("--ss", type=str, help="Math subset to consider", default="all")
    parser.add_argument("--subs", type=int, help="Subsample examples", default=-1)
    parser.add_argument(
        "--fast", action="store_true", help="Use fast mode (no eval on epoch 0)"
    )

    parser.add_argument(
        "--t500", action="store_true", help="Use 500 examples for MATH test."
    )
    parser.add_argument("-d", type=str, help="Run description", default=None)

    # parse known args first
    partial_args, unknown_args = parser.parse_known_args()

    # conditionally add algorithm-specific args
    algos[partial_args.a].add_parser_args(parser)

    # Parse final args
    final_args = parser.parse_args()

    os.environ["OMP_NUM_THREADS"] = "1"
    local_rank = int(os.environ.get("LOCAL_RANK", 0))
    world_size = int(os.environ.get("WORLD_SIZE", 1))

    if world_size > 1 and final_args.b == 'vllm':
        raise ValueError("VLLM backend does not support distributed training.")

    train(local_rank, world_size, final_args)<|MERGE_RESOLUTION|>--- conflicted
+++ resolved
@@ -339,15 +339,8 @@
             algo.model.train()
             optimizer.zero_grad()
             train_iterator = iter(dataloader)
-<<<<<<< HEAD
-
             if isinstance(off_sampler, torch.utils.data.DistributedSampler):
                 off_sampler.set_epoch(off_epoch)
-
-=======
-            if isinstance(off_sampler, torch.utils.data.DistributedSampler):
-                off_sampler.set_epoch(off_epoch)
->>>>>>> 74d80fd9
             acc_steps = off_batch_size if off_batch_size > 0 else len(dataloader)
 
             for micro_step, batch in enumerate(
